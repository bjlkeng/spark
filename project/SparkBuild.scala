/*
 * Licensed to the Apache Software Foundation (ASF) under one or more
 * contributor license agreements.  See the NOTICE file distributed with
 * this work for additional information regarding copyright ownership.
 * The ASF licenses this file to You under the Apache License, Version 2.0
 * (the "License"); you may not use this file except in compliance with
 * the License.  You may obtain a copy of the License at
 *
 *    http://www.apache.org/licenses/LICENSE-2.0
 *
 * Unless required by applicable law or agreed to in writing, software
 * distributed under the License is distributed on an "AS IS" BASIS,
 * WITHOUT WARRANTIES OR CONDITIONS OF ANY KIND, either express or implied.
 * See the License for the specific language governing permissions and
 * limitations under the License.
 */

import sbt._
import sbt.Classpaths.publishTask
import Keys._
import sbtassembly.Plugin._
import AssemblyKeys._
// For Sonatype publishing
//import com.jsuereth.pgp.sbtplugin.PgpKeys._

object SparkBuild extends Build {
  // Hadoop version to build against. For example, "0.20.2", "0.20.205.0", or
  // "1.0.4" for Apache releases, or "0.20.2-cdh3u5" for Cloudera Hadoop.
  val HADOOP_VERSION = "1.0.4"
  val HADOOP_MAJOR_VERSION = "1"
  val HADOOP_YARN = false

  // For Hadoop 2 versions such as "2.0.0-mr1-cdh4.1.1", set the HADOOP_MAJOR_VERSION to "2"
  //val HADOOP_VERSION = "2.0.0-mr1-cdh4.1.1"
  //val HADOOP_MAJOR_VERSION = "2"
  //val HADOOP_YARN = false

  // For Hadoop 2 YARN support
  //val HADOOP_VERSION = "2.0.2-alpha"
  //val HADOOP_MAJOR_VERSION = "2"
  //val HADOOP_YARN = true

  lazy val root = Project("root", file("."), settings = rootSettings) aggregate(core, repl, examples, bagel, streaming, mllib, tools)

  lazy val core = Project("core", file("core"), settings = coreSettings)

  lazy val repl = Project("repl", file("repl"), settings = replSettings) dependsOn (core)

  lazy val examples = Project("examples", file("examples"), settings = examplesSettings) dependsOn (core) dependsOn (streaming)

  lazy val tools = Project("tools", file("tools"), settings = examplesSettings) dependsOn (core) dependsOn (streaming)

  lazy val bagel = Project("bagel", file("bagel"), settings = bagelSettings) dependsOn (core)

  lazy val streaming = Project("streaming", file("streaming"), settings = streamingSettings) dependsOn (core)

  lazy val mllib = Project("mllib", file("mllib"), settings = mllibSettings) dependsOn (core)

  // A configuration to set an alternative publishLocalConfiguration
  lazy val MavenCompile = config("m2r") extend(Compile)
  lazy val publishLocalBoth = TaskKey[Unit]("publish-local", "publish local for m2 and ivy")

  def sharedSettings = Defaults.defaultSettings ++ Seq(
    organization := "org.spark-project",
    version := "0.8.0-SNAPSHOT",
    scalaVersion := "2.9.3",
    scalacOptions := Seq("-unchecked", "-optimize", "-deprecation"),
    unmanagedJars in Compile <<= baseDirectory map { base => (base / "lib" ** "*.jar").classpath },
    retrieveManaged := true,
    retrievePattern := "[type]s/[artifact](-[revision])(-[classifier]).[ext]",
    transitiveClassifiers in Scope.GlobalScope := Seq("sources"),
    testListeners <<= target.map(t => Seq(new eu.henkelmann.sbt.JUnitXmlTestsListener(t.getAbsolutePath))),

    // Fork new JVMs for tests and set Java options for those
    fork := true,
    javaOptions += "-Xmx2500m",

    // Only allow one test at a time, even across projects, since they run in the same JVM
    concurrentRestrictions in Global += Tags.limit(Tags.Test, 1),

    // Shared between both core and streaming.
    resolvers ++= Seq("Akka Repository" at "http://repo.akka.io/releases/"),

    // For Sonatype publishing
    resolvers ++= Seq("sonatype-snapshots" at "https://oss.sonatype.org/content/repositories/snapshots",
      "sonatype-staging" at "https://oss.sonatype.org/service/local/staging/deploy/maven2/"),

    publishMavenStyle := true,

    //useGpg in Global := true,

    pomExtra := (
      <url>http://spark-project.org/</url>
      <licenses>
        <license>
          <name>BSD License</name>
          <url>https://github.com/mesos/spark/blob/master/LICENSE</url>
          <distribution>repo</distribution>
        </license>
      </licenses>
      <scm>
        <connection>scm:git:git@github.com:mesos/spark.git</connection>
        <url>scm:git:git@github.com:mesos/spark.git</url>
      </scm>
      <developers>
        <developer>
          <id>matei</id>
          <name>Matei Zaharia</name>
          <email>matei.zaharia@gmail.com</email>
          <url>http://www.cs.berkeley.edu/~matei</url>
          <organization>U.C. Berkeley Computer Science</organization>
          <organizationUrl>http://www.cs.berkeley.edu/</organizationUrl>
        </developer>
      </developers>
    ),

/*
    publishTo <<= version { (v: String) =>
      val nexus = "https://oss.sonatype.org/"
      if (v.trim.endsWith("SNAPSHOT"))
        Some("sonatype-snapshots" at nexus + "content/repositories/snapshots")
      else
        Some("sonatype-staging"  at nexus + "service/local/staging/deploy/maven2")
    },

*/

    libraryDependencies ++= Seq(
      "io.netty" % "netty" % "3.5.3.Final",
      "org.eclipse.jetty" % "jetty-server" % "7.6.8.v20121106",
      "org.scalatest" %% "scalatest" % "1.9.1" % "test",
      "org.scalacheck" %% "scalacheck" % "1.10.0" % "test",
      "com.novocode" % "junit-interface" % "0.9" % "test",
      "org.easymock" % "easymock" % "3.1" % "test"
    ),
    /* Workaround for issue #206 (fixed after SBT 0.11.0) */
    watchTransitiveSources <<= Defaults.inDependencies[Task[Seq[File]]](watchSources.task,
      const(std.TaskExtra.constant(Nil)), aggregate = true, includeRoot = true) apply { _.join.map(_.flatten) },

    otherResolvers := Seq(Resolver.file("dotM2", file(Path.userHome + "/.m2/repository"))),
    publishLocalConfiguration in MavenCompile <<= (packagedArtifacts, deliverLocal, ivyLoggingLevel) map {
      (arts, _, level) => new PublishConfiguration(None, "dotM2", arts, Seq(), level)
    },
    publishMavenStyle in MavenCompile := true,
    publishLocal in MavenCompile <<= publishTask(publishLocalConfiguration in MavenCompile, deliverLocal),
    publishLocalBoth <<= Seq(publishLocal in MavenCompile, publishLocal).dependOn
  ) ++ net.virtualvoid.sbt.graph.Plugin.graphSettings

  val slf4jVersion = "1.7.2"

  val excludeJackson = ExclusionRule(organization = "org.codehaus.jackson")
  val excludeNetty = ExclusionRule(organization = "org.jboss.netty")
  val excludeAsm = ExclusionRule(organization = "asm")

  def coreSettings = sharedSettings ++ Seq(
    name := "spark-core",
    resolvers ++= Seq(
      "JBoss Repository" at "http://repository.jboss.org/nexus/content/repositories/releases/",
      "Spray Repository" at "http://repo.spray.cc/",
      "Cloudera Repository" at "https://repository.cloudera.com/artifactory/cloudera-repos/"
    ),

    libraryDependencies ++= Seq(
      "com.google.guava" % "guava" % "14.0.1",
      "com.google.code.findbugs" % "jsr305" % "1.3.9",
      "log4j" % "log4j" % "1.2.16",
      "org.slf4j" % "slf4j-api" % slf4jVersion,
      "org.slf4j" % "slf4j-log4j12" % slf4jVersion,
      "commons-daemon" % "commons-daemon" % "1.0.10",
      "com.ning" % "compress-lzf" % "0.8.4",
      "org.ow2.asm" % "asm" % "4.0",
      "com.google.protobuf" % "protobuf-java" % "2.4.1",
      "com.typesafe.akka" % "akka-actor" % "2.0.5" excludeAll(excludeNetty),
      "com.typesafe.akka" % "akka-remote" % "2.0.5" excludeAll(excludeNetty),
      "com.typesafe.akka" % "akka-slf4j" % "2.0.5" excludeAll(excludeNetty),
      "it.unimi.dsi" % "fastutil" % "6.4.4",
      "colt" % "colt" % "1.2.0",
      "net.liftweb" % "lift-json_2.9.2" % "2.5",
      "org.apache.mesos" % "mesos" % "0.9.0-incubating",
      "io.netty" % "netty-all" % "4.0.0.Beta2",
      "org.apache.derby" % "derby" % "10.4.2.0" % "test",
<<<<<<< HEAD
      "com.codahale.metrics" % "metrics-core" % "3.0.0",
      "com.codahale.metrics" % "metrics-jvm" % "3.0.0",
      "com.twitter" % "chill_2.9.3" % "0.3.0",
      "com.twitter" % "chill-java" % "0.3.0"
=======
      "org.xerial.snappy" % "snappy-java" % "1.0.5"
>>>>>>> 94238aae
    ) ++ (
      if (HADOOP_MAJOR_VERSION == "2") {
        if (HADOOP_YARN) {
          Seq(
            // Exclude rule required for all ?
            "org.apache.hadoop" % "hadoop-client" % HADOOP_VERSION excludeAll(excludeJackson, excludeNetty, excludeAsm),
            "org.apache.hadoop" % "hadoop-yarn-api" % HADOOP_VERSION excludeAll(excludeJackson, excludeNetty, excludeAsm),
            "org.apache.hadoop" % "hadoop-yarn-common" % HADOOP_VERSION excludeAll(excludeJackson, excludeNetty, excludeAsm),
            "org.apache.hadoop" % "hadoop-yarn-client" % HADOOP_VERSION excludeAll(excludeJackson, excludeNetty, excludeAsm)
          )
        } else {
          Seq(
            "org.apache.hadoop" % "hadoop-core" % HADOOP_VERSION excludeAll(excludeJackson, excludeNetty, excludeAsm),
            "org.apache.hadoop" % "hadoop-client" % HADOOP_VERSION excludeAll(excludeJackson, excludeNetty, excludeAsm)
          )
        }
      } else {
        Seq("org.apache.hadoop" % "hadoop-core" % HADOOP_VERSION excludeAll(excludeJackson, excludeNetty) )
      }),
    unmanagedSourceDirectories in Compile <+= baseDirectory{ _ /
      ( if (HADOOP_YARN && HADOOP_MAJOR_VERSION == "2") {
        "src/hadoop2-yarn/scala"
      } else {
        "src/hadoop" + HADOOP_MAJOR_VERSION + "/scala"
      } )
    }
  ) ++ assemblySettings ++ extraAssemblySettings

  def rootSettings = sharedSettings ++ Seq(
    publish := {}
  )

  def replSettings = sharedSettings ++ Seq(
    name := "spark-repl",
    libraryDependencies <+= scalaVersion("org.scala-lang" % "scala-compiler" % _)
  ) ++ assemblySettings ++ extraAssemblySettings

  def examplesSettings = sharedSettings ++ Seq(
    name := "spark-examples",
    libraryDependencies ++= Seq(
      "com.twitter" % "algebird-core_2.9.2" % "0.1.11",

      "org.apache.hbase" % "hbase" % "0.94.6" excludeAll(excludeNetty, excludeAsm),

      "org.apache.cassandra" % "cassandra-all" % "1.2.5"
        exclude("com.google.guava", "guava")
        exclude("com.googlecode.concurrentlinkedhashmap", "concurrentlinkedhashmap-lru")
        exclude("com.ning","compress-lzf")
        exclude("io.netty", "netty")
        exclude("jline","jline")
        exclude("log4j","log4j")
        exclude("org.apache.cassandra.deps", "avro")
    )
  )

  def toolsSettings = sharedSettings ++ Seq(
    name := "spark-tools"
  )

  def bagelSettings = sharedSettings ++ Seq(name := "spark-bagel")

  def mllibSettings = sharedSettings ++ Seq(
    name := "spark-mllib",
    libraryDependencies ++= Seq(
      "org.jblas" % "jblas" % "1.2.3"
    )
  )

  def streamingSettings = sharedSettings ++ Seq(
    name := "spark-streaming",
    resolvers ++= Seq(
      "Akka Repository" at "http://repo.akka.io/releases/"
    ),
    libraryDependencies ++= Seq(
      "org.apache.flume" % "flume-ng-sdk" % "1.2.0" % "compile" excludeAll(excludeNetty),
      "com.github.sgroschupf" % "zkclient" % "0.1" excludeAll(excludeNetty),
      "org.twitter4j" % "twitter4j-stream" % "3.0.3" excludeAll(excludeNetty),
      "com.typesafe.akka" % "akka-zeromq" % "2.0.5" excludeAll(excludeNetty)
    )
  ) ++ assemblySettings ++ extraAssemblySettings

  def extraAssemblySettings() = Seq(test in assembly := {}) ++ Seq(
    mergeStrategy in assembly := {
      case m if m.toLowerCase.endsWith("manifest.mf") => MergeStrategy.discard
      case m if m.toLowerCase.matches("meta-inf.*\\.sf$") => MergeStrategy.discard
      case "reference.conf" => MergeStrategy.concat
      case _ => MergeStrategy.first
    }
  )
}<|MERGE_RESOLUTION|>--- conflicted
+++ resolved
@@ -168,6 +168,7 @@
       "org.slf4j" % "slf4j-log4j12" % slf4jVersion,
       "commons-daemon" % "commons-daemon" % "1.0.10",
       "com.ning" % "compress-lzf" % "0.8.4",
+      "org.xerial.snappy" % "snappy-java" % "1.0.5",
       "org.ow2.asm" % "asm" % "4.0",
       "com.google.protobuf" % "protobuf-java" % "2.4.1",
       "com.typesafe.akka" % "akka-actor" % "2.0.5" excludeAll(excludeNetty),
@@ -179,14 +180,10 @@
       "org.apache.mesos" % "mesos" % "0.9.0-incubating",
       "io.netty" % "netty-all" % "4.0.0.Beta2",
       "org.apache.derby" % "derby" % "10.4.2.0" % "test",
-<<<<<<< HEAD
       "com.codahale.metrics" % "metrics-core" % "3.0.0",
       "com.codahale.metrics" % "metrics-jvm" % "3.0.0",
       "com.twitter" % "chill_2.9.3" % "0.3.0",
       "com.twitter" % "chill-java" % "0.3.0"
-=======
-      "org.xerial.snappy" % "snappy-java" % "1.0.5"
->>>>>>> 94238aae
     ) ++ (
       if (HADOOP_MAJOR_VERSION == "2") {
         if (HADOOP_YARN) {
